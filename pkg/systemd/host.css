@import "/page.css";

@import "/console.css";
@import "/journal.css";
@import "/plot.css";
@import "/table.css";

@import "./timer.css";

a.disabled {
    text-decoration: none;
    pointer-events: none;
    cursor: default;
    color: #000;
}

.popover {
    max-width: none;
    white-space: nowrap;
}

.systime-inline form .pficon-close,
.systime-inline form .fa-plus {
    height: 26px;
    width: 26px;
    padding: 4px;
    float: right;
    margin-left: 5px;
}

.systime-inline .form-inline {
    background: #f4f4f4;
    border-width: 0 1px 1px 1px;
    border-style: solid;
    border-color: #bababa;
    padding: 4px;
}

.systime-inline .form-inline:first-of-type {
    border-top: 1px solid #bababa;
}

.systime-inline .form-control {
    margin: 0 4px;
}

.systime-inline .form-group:first-of-type .form-control {
    margin: 0 4px 0 0;
}

.systime-inline .form-group .form-control {
    width: 214px;
}

/* Make sure error message don't overflow the dialog */

.realms-op-diagnostics {
    max-width: 550px;
<<<<<<< HEAD
    text-align: left;
    max-height: 200px;
=======
>>>>>>> 0f3d9783
}

.realms-op-wait-message {
    margin-left: 10px;
<<<<<<< HEAD
    float: left;
    margin-top: 3px;
}

.realms-op-address-spinner {
    margin-left: -30px;
    margin-top:    2px;
}

.realms-op-address-error {
    margin-left: -30px;
    margin-top:    2px;
    color:         red;
}

.realms-op-zero-width {
    width: 0px;
}

.realms-op-error {
    text-align: left;
    font-weight: bold;
    overflow: auto;
    max-width: 550px;
    max-height: 200px;
}

/* Other styles */

.fa-red {
    color: red;
}

.small-messages {
    font-size: smaller;
}

#server-graph-toolbar .dropdown {
    display: inline-block;
}

#server-graph-toolbar .dropdown-toggle span {
    width: 6em;
    text-align: left;
    padding-left: 5px;
    display: inline-block;
}

.server-graph {
    height: 120px;
}

.server-graph-legend {
    list-style-type: none;
    padding: 30px 40px;
    float: right;
}

.server-graph-legend i {
    padding-right: 3px;
    font-size: 14px;
}

.server-graph-legend .cpu-io-wait i {
    color: #e41a1c;
}

.server-graph-legend .cpu-kernel i {
    color: #ff7f00;
}

.server-graph-legend .cpu-user i {
    color: #377eb8;
}

.server-graph-legend .cpu-nice i {
    color: #4daf4a;
}

.server-graph-legend .memory-swap i {
    color: #e41a1c;
}

.server-graph-legend .memory-cached i {
    color: #ff7f00;
}

.server-graph-legend .memory-used i {
    color: #377eb8;
}

.server-graph-legend .memory-free i {
    color: #4daf4a;
}

#cpu_status_graph,
#memory_status_graph {
    height: 400px;
    padding: 20px;
}

#sich-note-1,
#sich-note-2 {
    margin: 0;
}
#shutdown-dialog td {
  padding-right: 20px;
  vertical-align: top;
}

#shutdown-dialog .opt {
  padding: 1px 10px;
}

#shutdown-dialog .dropdown {
  min-width: 150px;
}

#shutdown-group {
  overflow: visible;
}

#shutdown-dialog textarea {
    resize: none;
    margin-bottom: 10px;
}

#shutdown-dialog input {
    display: inline;
    width: 10em;
}

#shutdown-dialog .shutdown-hours,
#shutdown-dialog .shutdown-minutes {
    width: 3em;
}

#system_information_ssh_keys .list-group-item {
    cursor: auto;
}

#system_information_hardware_text,
#system_information_os_text {
    overflow: visible;
    white-space: normal;
    word-wrap: break-word;
}

@media (min-width: 500px) {
  .cockpit-modal-md {
    width: 400px;
  }
}

/* Make sure to not break log message lines in order to preserve information */
#journal-entry .info-table-ct td {
    white-space: normal;
    word-break: break-all;
}

.service-unit-description {
    font-weight: bold;
}

.service-unit-data {
    text-align: right;
    white-space: nowrap;
}

.service-unit-failed {
    color: red;
}

.service-action-btn ul {
    right: 0px;
    left: auto;
    min-width: 0;
    text-align: left;
}

.service-panel td:first-child {
    text-align: left;
}

.service-panel span {
    font-weight: bold;
}

.service-panel td:last-child {
    text-align: right;
}

.service-panel table {
    width: 100%;
}

#services > .container-fluid {
    margin-top: 5em;
}

.service-template input {
    width: 50em;
}

#journal-current-day-menu dropdown-toggle {
    padding-left: 10px;
}

#journal-box {
    margin-top: 5em;
}

#journal-entry-message {
    margin: 10px;
}

#journal-entry-fields {
    margin-bottom: 10px;
}

/* Extra content header */

.content-header-extra {
    background: #f5f5f5;
    border-bottom: 1px solid #ddd;
    padding: 10px 20px;
    width: 100%;
    position: fixed;
    z-index: 900;
    top: 0;
}

.content-header-extra .btn-group:not(:first-child) {
    padding-left: 20px;
}

#motd {
    background-color: transparent;
    border: none;
    font-size: 14px;
    padding: 0px;
    margin: 0px;
    white-space: pre-wrap;
=======
>>>>>>> 0f3d9783
}<|MERGE_RESOLUTION|>--- conflicted
+++ resolved
@@ -56,16 +56,12 @@
 
 .realms-op-diagnostics {
     max-width: 550px;
-<<<<<<< HEAD
     text-align: left;
     max-height: 200px;
-=======
->>>>>>> 0f3d9783
 }
 
 .realms-op-wait-message {
     margin-left: 10px;
-<<<<<<< HEAD
     float: left;
     margin-top: 3px;
 }
@@ -309,6 +305,8 @@
     padding: 0px;
     margin: 0px;
     white-space: pre-wrap;
-=======
->>>>>>> 0f3d9783
+}
+
+.realms-op-wait-message {
+    margin-left: 10px;
 }