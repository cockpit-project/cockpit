--- conflicted
+++ resolved
@@ -715,12 +715,13 @@
             };
         }
 
-        if (settings["gsm"]) {
-            result.modem = { username:  get("gsm", "username"),
-                             password:  get("gsm", "password"),
-                             number:    get("gsm", "number"),
-                             apn:       get("gsm", "apn"),
-                             pin:       get("gsm", "pin")
+        if (settings.gsm) {
+            result.modem = {
+                username:  get("gsm", "username"),
+                password:  get("gsm", "password"),
+                number:    get("gsm", "number"),
+                apn:       get("gsm", "apn"),
+                pin:       get("gsm", "pin")
             };
         }
 
@@ -840,7 +841,6 @@
         } else
             delete result["802-3-ethernet"];
 
-<<<<<<< HEAD
         if (settings.wifi) {
             set("802-11-wireless", "ssid", 'ay', settings.wifi.ssid);
             set("802-11-wireless", "mode", 's', settings.wifi.mode);
@@ -898,7 +898,7 @@
                 delete result["802-1x"]["ca-cert"];
         } else
             delete result["802-1x"];
-=======
+
         if (settings.modem) {
             set("gsm", "username", 's', settings.modem.username);
             set("gsm", "password", 's', settings.modem.password);
@@ -906,14 +906,13 @@
             set("gsm", "apn", 's', settings.modem.apn);
             set("gsm", "pin", 's', settings.modem.pin);
             if (!settings.modem.username)
-                delete result["gsm"].username;
+                delete result.gsm.username;
             if (!settings.modem.password)
-                delete result["gsm"].password;
+                delete result.gsm.password;
             if (!settings.modem.pin)
-                delete result["gsm"].pin;
+                delete result.gsm.pin;
         } else
-            delete result["gsm"];
->>>>>>> fb7f9cde
+            delete result.gsm;
 
         return result;
     }
@@ -1190,11 +1189,8 @@
         interfaces: [
             "org.freedesktop.NetworkManager.Device",
             "org.freedesktop.NetworkManager.Device.Wired",
-<<<<<<< HEAD
             "org.freedesktop.NetworkManager.Device.Wireless",
-=======
             "org.freedesktop.NetworkManager.Device.Modem",
->>>>>>> fb7f9cde
             "org.freedesktop.NetworkManager.Device.Bond",
             "org.freedesktop.NetworkManager.Device.Team",
             "org.freedesktop.NetworkManager.Device.Bridge",
@@ -1380,15 +1376,12 @@
                                 add_to_interface(con.Settings.bridge.interface_name);
                             if (con.Settings.vlan)
                                 add_to_interface(con.Settings.vlan.interface_name);
-<<<<<<< HEAD
                             if (con.Settings.wifi)
                                 add_to_interface(con.Settings.wifi.interface_name);
                             if (con.Settings.vpn)
                                 add_to_interface(con.Settings.vpn.interface_name);
-=======
                             if (con.Settings.modem)
                                 add_to_interface(con.Settings.modem.interface_name);
->>>>>>> fb7f9cde
                         }
                     });
                 }
@@ -1734,15 +1727,12 @@
     if (device.DeviceType == 'ethernet') {
         settings.connection.type = '802-3-ethernet';
         settings.ethernet = { };
-<<<<<<< HEAD
     } else if (device.DeviceType == 'wifi') {
         settings.connection.type = '802-11-wireless';
         settings.wifi = { };
-=======
     } else if (device.DeviceType == 'modem') {
         settings.connection.type = 'gsm';
         settings.modem = { };
->>>>>>> fb7f9cde
     } else {
         // The remaining types are identical between Device and Settings, see
         // device_type_to_symbol.
@@ -1793,12 +1783,9 @@
         var self = this;
 
         update_network_privileged();
-<<<<<<< HEAD
         $("#networking-add-wifi").syn_click(self.model, $.proxy(this, "add_wifi"));
         $("#networking-add-openvpn").syn_click(self.model, $.proxy(this, "add_openvpn"));
-=======
         $("#networking-add-modem").syn_click(self.model, $.proxy(this, "add_modem"));
->>>>>>> fb7f9cde
         $("#networking-add-bond").syn_click(self.model, $.proxy(this, "add_bond"));
         $("#networking-add-team").syn_click(self.model, $.proxy(this, "add_team"));
         $("#networking-add-bridge").syn_click(self.model, $.proxy(this, "add_bridge"));
@@ -2127,72 +2114,55 @@
         $('#network-vlan-settings-dialog').modal('show');
     },
 
-<<<<<<< HEAD
     add_wifi: function () {
         var i, iface, uuid;
 
         for (i = 0; i < 100; i++) {
             iface = "wifi" + i;
-=======
-    add_modem: function () {
-        var i, iface, uuid;
-
-        for (i = 0; i < 100; i++) {
-            iface = "modem" + i;
->>>>>>> fb7f9cde
             if (!this.model.find_interface(iface))
                 break;
         }
         uuid = generate_uuid();
 
-<<<<<<< HEAD
         PageNetworkWiFiSettings.model = this.model;
         PageNetworkWiFiSettings.done = null;
         PageNetworkWiFiSettings.connection = null;
         PageNetworkWiFiSettings.apply_settings = settings_applier(this.model);
         PageNetworkWiFiSettings.ghost_settings =
-=======
-        PageNetworkModemSettings.model = this.model;
-        PageNetworkModemSettings.done = null;
-        PageNetworkModemSettings.connection = null;
-        PageNetworkModemSettings.apply_settings = settings_applier(this.model);
-        PageNetworkModemSettings.ghost_settings =
->>>>>>> fb7f9cde
-            {
-                connection: {
-                    id: iface,
-                    autoconnect: true,
-                    autoconnect_priority: 0,
-                    secondaries: [],
-<<<<<<< HEAD
-                    type: "802-11-wireless",
-                    uuid: uuid,
-                    interface_name: ""
-                },
-                wifi: {
-                    ssid: [],
-                    mode: "",
-                    band: "",
-                    channel: 0
-                },
-                wifi_security: {
-                    key_mgmt: "",
-                    psk: ""
-                },
-                wifi_1x: {
-                    eap: [],
-                    identity: "",
-                    anonymous_identity: "",
-                    domain_suffix_match: "",
-                    ca_cert: [],
-                    client_cert: [],
-                    private_key: [],
-                    private_key_password: "",
-                    phase1_peapver: "",
-                    phase2_autheap: "",
-                    password: ""
-                }
-            };
+        {
+            connection: {
+                id: iface,
+                autoconnect: true,
+                autoconnect_priority: 0,
+                secondaries: [],
+                type: "802-11-wireless",
+                uuid: uuid,
+                interface_name: ""
+            },
+            wifi: {
+                ssid: [],
+                mode: "",
+                band: "",
+                channel: 0
+            },
+            wifi_security: {
+                key_mgmt: "",
+                psk: ""
+            },
+            wifi_1x: {
+                eap: [],
+                identity: "",
+                anonymous_identity: "",
+                domain_suffix_match: "",
+                ca_cert: [],
+                client_cert: [],
+                private_key: [],
+                private_key_password: "",
+                phase1_peapver: "",
+                phase2_autheap: "",
+                password: ""
+            }
+        };
 
         $('#network-wifi-settings-dialog').modal('show');
     },
@@ -2237,7 +2207,31 @@
                     service_type: "org.freedesktop.NetworkManager.openvpn"
                 }
             };
-=======
+
+        $('#network-openvpn-settings-dialog').modal('show');
+    },
+
+    add_modem: function () {
+        var i, iface, uuid;
+
+        for (i = 0; i < 100; i++) {
+            iface = "modem" + i;
+            if (!this.model.find_interface(iface))
+                break;
+        }
+        uuid = generate_uuid();
+
+        PageNetworkModemSettings.model = this.model;
+        PageNetworkModemSettings.done = null;
+        PageNetworkModemSettings.connection = null;
+        PageNetworkModemSettings.apply_settings = settings_applier(this.model);
+        PageNetworkModemSettings.ghost_settings =
+            {
+                connection: {
+                    id: iface,
+                    autoconnect: true,
+                    autoconnect_priority: 0,
+                    secondaries: [],
                     type: "gsm",
                     uuid: uuid,
                     interface_name: ""
@@ -2252,10 +2246,6 @@
             };
 
         $('#network-modem-settings-dialog').modal('show');
-    }
->>>>>>> fb7f9cde
-
-        $('#network-openvpn-settings-dialog').modal('show');
     }
 };
 
@@ -2939,15 +2929,12 @@
                 desc = _("VLAN");
             } else if (dev.DeviceType == 'bridge') {
                 desc = _("Bridge");
-<<<<<<< HEAD
             } else if (dev.DeviceType == 'wifi') {
                 desc = _("WiFi");
             } else if (dev.DeviceType == 'vpn') {
                 desc = _("OpenVPN");
-=======
             } else if (dev.DeviceType == 'modem') {
                 desc = _("Modem");
->>>>>>> fb7f9cde
             } else
                 desc = cockpit.format(_("Unknown \"$0\""), dev.DeviceType);
         } else if (iface) {
@@ -2960,15 +2947,12 @@
                 desc = _("VLAN");
             else if (cs.type == "bridge")
                 desc = _("Bridge");
-<<<<<<< HEAD
             else if (cs.type == "wifi")
                 desc = _("WiFi");
             else if (cs.type == "vpn")
                 desc = _("OpenVPN");
-=======
             else if (cs.type == "modem")
                 desc = _("Modem");
->>>>>>> fb7f9cde
             else if (cs.type)
                 desc = cockpit.format(_("Unknown \"$0\""), cs.type);
             else
@@ -3026,12 +3010,9 @@
                                                        dev.DeviceType == 'team' ||
                                                        dev.DeviceType == 'vlan' ||
                                                        dev.DeviceType == 'bridge' ||
-<<<<<<< HEAD
                                                        dev.DeviceType == 'wifi' ||
-                                                       dev.DeviceType == 'vpn'));
-=======
+                                                       dev.DeviceType == 'vpn' ||
                                                        dev.DeviceType == 'modem'));
->>>>>>> fb7f9cde
         $('#network-interface-delete').toggle(is_deletable && managed);
 
         function render_interface_section_separator(title) {
@@ -3171,13 +3152,12 @@
                 self.show_dialog(PageNetworkMtuSettings, '#network-mtu-settings-dialog');
             }
 
-<<<<<<< HEAD
             function configure_wifi_settings() {
                 self.show_dialog(PageNetworkWiFiSettings, '#network-wifi-settings-dialog');
-=======
+            }
+
             function configure_modem_settings() {
                 self.show_dialog(PageNetworkModemSettings, '#network-modem-settings-dialog');
->>>>>>> fb7f9cde
             }
 
             function render_settings_row(title, rows, configure) {
@@ -3402,22 +3382,15 @@
                                            configure_vlan_settings);
             }
 
-<<<<<<< HEAD
             function render_wifi_settings_row() {
                 var parts = [];
                 var rows = [];
                 var options = settings.wifi;
                 var security_options = settings.wifi_security;
-=======
-            function render_modem_settings_row() {
-                var rows = [ ];
-                var options = settings.modem;
->>>>>>> fb7f9cde
 
                 if (!options)
                     return null;
 
-<<<<<<< HEAD
                 rows.push(_("SSID: " + (options.ssid ? atob(options.ssid) : "Not defined")));
                 parts.push(choice_title(wifi_mode_choices, options.mode, "Not configured"));
                 parts.push(choice_title(wifi_band_choices, options.band, "Automatic"));
@@ -3431,8 +3404,11 @@
                 return render_settings_row(_("WiFi"), rows, configure_wifi_settings);
             }
 
-            return [render_interface_section_separator("Settings"),
-=======
+            function render_modem_settings_row() {
+                var rows = [];
+                var options = settings.modem;
+                if (!options)
+                    return null;
                 function add_row(fmt, args) {
                     rows.push(cockpit.format(fmt, args));
                 }
@@ -3443,8 +3419,7 @@
                 return render_settings_row(_("Modem"), rows, configure_modem_settings);
             }
 
-            return [ render_interface_section_separator("Settings"),
->>>>>>> fb7f9cde
+            return [render_interface_section_separator("Settings"),
                 render_master(),
                 render_general_settings_row(),
                 render_mtu_settings_row(),
@@ -3454,11 +3429,8 @@
                 render_bond_settings_row(),
                 render_team_settings_row(),
                 render_team_port_settings_row(),
-<<<<<<< HEAD
                 render_wifi_settings_row(),
-=======
                 render_modem_settings_row(),
->>>>>>> fb7f9cde
                 render_ip_settings_row("ipv4", _("IPv4")),
                 render_ip_settings_row("ipv6", _("IPv6"))
             ];
@@ -5335,7 +5307,6 @@
     this._init();
 }
 
-<<<<<<< HEAD
 PageNetworkWiFiSettings.prototype = {
     _init: function () {
         this.id = "network-wifi-settings-dialog";
@@ -5351,23 +5322,6 @@
     enter: function () {
         $('#network-wifi-settings-error').hide();
         this.settings = PageNetworkWiFiSettings.ghost_settings || PageNetworkWiFiSettings.connection.copy_settings();
-=======
-PageNetworkModemSettings.prototype = {
-    _init: function () {
-        this.id = "network-modem-settings-dialog";
-        this.modem_settings_template = $("#network-modem-settings-template").html();
-        mustache.parse(this.modem_settings_template);
-    },
-
-    setup: function () {
-        $('#network-modem-settings-cancel').click($.proxy(this, "cancel"));
-        $('#network-modem-settings-apply').click($.proxy(this, "apply"));
-    },
-
-    enter: function () {
-        $('#network-modem-settings-error').hide();
-        this.settings = PageNetworkModemSettings.ghost_settings || PageNetworkModemSettings.connection.copy_settings();
->>>>>>> fb7f9cde
         this.update();
     },
 
@@ -5379,7 +5333,6 @@
 
     update: function() {
         var self = this;
-<<<<<<< HEAD
         var connection = self.settings.connection;
         var options = self.settings.wifi;
         var security_options = self.settings.wifi_security;
@@ -5400,23 +5353,12 @@
         var device_choices = [];
         PageNetworkWiFiSettings.model.list_interfaces().forEach(function (i) {
             if (is_interesting_interface(i) && i.Device && i.Device.DeviceType === "wifi")
-=======
-        var options = self.settings.modem;
-        var connection = self.settings.connection;
-        var username_input, password_input, number_input;
-        var apn_input, pin_input, device_btn;
-
-        var device_choices = [];
-        PageNetworkModemSettings.model.list_interfaces().forEach(function (i) {
-            if (is_interesting_interface(i) && i.Device && i.Device.DeviceType === "modem")
->>>>>>> fb7f9cde
                 device_choices.push({ title: i.Name, choice: i.Device.Interface });
         });
 
         if (device_choices.length == 0)
             device_choices.push({ title: "Not detected", choice: "" });
 
-<<<<<<< HEAD
         function search_choices(array, value) {
             for (var i = 0; i < array.length; i++) {
                 if (array[i].choice === value)
@@ -5424,8 +5366,6 @@
             }
         }
 
-=======
->>>>>>> fb7f9cde
         function choicebox(env, subenv, choices, klass) {
             var btn = select_btn(
                 function (choice) {
@@ -5434,7 +5374,6 @@
                     change();
                 },
                 choices, klass);
-<<<<<<< HEAD
             if (env) {
                 select_btn_select(btn, search_choices(choices, env[subenv])
                     ? env[subenv] : choices[0].choice);
@@ -5668,57 +5607,10 @@
 
     cancel: function() {
         $('#network-wifi-settings-dialog').modal('hide');
-=======
-            select_btn_select(btn, choices[0].choice);
-            return btn;
-        }
-
-        function change() {
-            connection.interface_name = select_btn_selected(device_btn);
-            options.username = username_input.val();
-            options.password = password_input.val();
-            options.number = number_input.val();
-            options.apn = apn_input.val();
-            options.pin = pin_input.val();
-        }
-
-        var body = $(mustache.render(self.modem_settings_template, options));
-
-        body.find('#network-modem-settings-device-select').replaceWith(
-            device_btn = choicebox(connection, "interface_name", device_choices));
-        username_input = body.find('#network-modem-settings-username-input');
-        username_input.change(change);
-        password_input = body.find('#network-modem-settings-password-input');
-        password_input.change(change);
-        number_input = body.find('#network-modem-settings-number-input');
-        number_input.change(change);
-        apn_input = body.find('#network-modem-settings-apn-input');
-        apn_input.change(change);
-        pin_input = body.find('#network-modem-settings-pin-input');
-        pin_input.change(change);
-
-        $('#network-modem-settings-body').html(body);
-
-        // hide password by default
-        $('#network-modem-settings-password-toggle').prop('checked', false);
-
-        $('#network-modem-settings-password-toggle').click(function() {
-            if (password_input.attr("type") == "password")
-                password_input.attr('type', "text");
-            else
-                password_input.attr('type', "password");
-        });
-        change();
-    },
-
-    cancel: function() {
-        $('#network-modem-settings-dialog').modal('hide');
->>>>>>> fb7f9cde
     },
 
     apply: function() {
         var self = this;
-<<<<<<< HEAD
         var security_options = self.settings.wifi_security;
         var model = PageNetworkWiFiSettings.model;
 
@@ -5733,39 +5625,20 @@
 
         if (!self.settings.connection.interface_name) {
             show_error(_("Device is not set: Check if network adapter is recognized"));
-=======
-        var model = PageNetworkModemSettings.model;
-
-        function show_error(error) {
-            show_dialog_error('#network-modem-settings-error', error);
-        }
-
-        if (!self.settings.connection.interface_name) {
-            show_error(_("Device is not set: Check if modem adapter is recognized"));
->>>>>>> fb7f9cde
             return;
         }
 
         function modify () {
-<<<<<<< HEAD
             return PageNetworkWiFiSettings.apply_settings(self.settings)
                     .then(function () {
                         $('#network-wifi-settings-dialog').modal('hide');
                         if (PageNetworkWiFiSettings.done)
                             return PageNetworkWiFiSettings.done();
-=======
-            return PageNetworkModemSettings.apply_settings(self.settings)
-                    .then(function () {
-                        $('#network-modem-settings-dialog').modal('hide');
-                        if (PageNetworkModemSettings.done)
-                            return PageNetworkModemSettings.done();
->>>>>>> fb7f9cde
                     })
                     .fail(show_error);
         }
 
         with_settings_checkpoint(model, modify,
-<<<<<<< HEAD
                                  { devices: connection_devices(PageNetworkWiFiSettings.connection) });
     }
 };
@@ -6020,13 +5893,132 @@
 };
 
 function PageNetworkOpenVPNSettings() {
-=======
+    this._init();
+}
+
+PageNetworkModemSettings.prototype = {
+    _init: function () {
+        this.id = "network-modem-settings-dialog";
+        this.modem_settings_template = $("#network-modem-settings-template").html();
+        mustache.parse(this.modem_settings_template);
+    },
+
+    setup: function () {
+        $('#network-modem-settings-cancel').click($.proxy(this, "cancel"));
+        $('#network-modem-settings-apply').click($.proxy(this, "apply"));
+    },
+
+    enter: function () {
+        $('#network-modem-settings-error').hide();
+        this.settings = PageNetworkModemSettings.ghost_settings || PageNetworkModemSettings.connection.copy_settings();
+        this.update();
+    },
+
+    show: function() {
+    },
+
+    leave: function() {
+    },
+
+    update: function() {
+        var self = this;
+        var options = self.settings.modem;
+        var connection = self.settings.connection;
+        var username_input, password_input, number_input;
+        var apn_input, pin_input, device_btn;
+
+        var device_choices = [];
+        PageNetworkModemSettings.model.list_interfaces().forEach(function (i) {
+            if (is_interesting_interface(i) && i.Device && i.Device.DeviceType === "modem")
+                device_choices.push({ title: i.Name, choice: i.Device.Interface });
+        });
+
+        if (device_choices.length == 0)
+            device_choices.push({ title: "Not detected", choice: "" });
+
+        function choicebox(env, subenv, choices, klass) {
+            var btn = select_btn(
+                function (choice) {
+                    if (env)
+                        env[subenv] = choice;
+                    change();
+                },
+                choices, klass);
+            select_btn_select(btn, choices[0].choice);
+            return btn;
+        }
+
+        function change() {
+            connection.interface_name = select_btn_selected(device_btn);
+            options.username = username_input.val();
+            options.password = password_input.val();
+            options.number = number_input.val();
+            options.apn = apn_input.val();
+            options.pin = pin_input.val();
+        }
+
+        var body = $(mustache.render(self.modem_settings_template, options));
+
+        body.find('#network-modem-settings-device-select').replaceWith(
+            device_btn = choicebox(connection, "interface_name", device_choices));
+        username_input = body.find('#network-modem-settings-username-input');
+        username_input.change(change);
+        password_input = body.find('#network-modem-settings-password-input');
+        password_input.change(change);
+        number_input = body.find('#network-modem-settings-number-input');
+        number_input.change(change);
+        apn_input = body.find('#network-modem-settings-apn-input');
+        apn_input.change(change);
+        pin_input = body.find('#network-modem-settings-pin-input');
+        pin_input.change(change);
+
+        $('#network-modem-settings-body').html(body);
+
+        // hide password by default
+        $('#network-modem-settings-password-toggle').prop('checked', false);
+
+        $('#network-modem-settings-password-toggle').click(function() {
+            if (password_input.attr("type") == "password")
+                password_input.attr('type', "text");
+            else
+                password_input.attr('type', "password");
+        });
+        change();
+    },
+
+    cancel: function() {
+        $('#network-modem-settings-dialog').modal('hide');
+    },
+
+    apply: function() {
+        var self = this;
+        var model = PageNetworkModemSettings.model;
+
+        function show_error(error) {
+            show_dialog_error('#network-modem-settings-error', error);
+        }
+
+        if (!self.settings.connection.interface_name) {
+            show_error(_("Device is not set: Check if modem adapter is recognized"));
+            return;
+        }
+
+        function modify () {
+            return PageNetworkModemSettings.apply_settings(self.settings)
+                    .then(function () {
+                        $('#network-modem-settings-dialog').modal('hide');
+                        if (PageNetworkModemSettings.done)
+                            return PageNetworkModemSettings.done();
+                    })
+                    .fail(show_error);
+        }
+
+        with_settings_checkpoint(model, modify,
                                  { devices: connection_devices(PageNetworkModemSettings.connection) });
     }
 };
 
 function PageNetworkModemSettings() {
->>>>>>> fb7f9cde
     this._init();
 }
 
@@ -6110,12 +6102,9 @@
         dialog_setup(new PageNetworkVlanSettings());
         dialog_setup(new PageNetworkMtuSettings());
         dialog_setup(new PageNetworkMacSettings());
-<<<<<<< HEAD
         dialog_setup(new PageNetworkWiFiSettings());
         dialog_setup(new PageNetworkOpenVPNSettings());
-=======
         dialog_setup(new PageNetworkModemSettings());
->>>>>>> fb7f9cde
 
         $(cockpit).on("locationchanged", navigate);
         navigate();
